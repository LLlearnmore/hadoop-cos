package org.apache.hadoop.fs;

import org.apache.hadoop.classification.InterfaceAudience;
import org.apache.hadoop.classification.InterfaceStability;

/**
 * This class contains constants for configuration keys used in the cos file system.
 */
@InterfaceAudience.Private
@InterfaceStability.Unstable
public class CosNConfigKeys extends CommonConfigurationKeys {
    public static final String USER_AGENT = "fs.cosn.user.agent";
    public static final String DEFAULT_USER_AGENT = "cos-hadoop-plugin-v5.8.2";

    public static final String COSN_CREDENTIALS_PROVIDER = "fs.cosn.credentials.provider";
    public static final String COSN_APPID_KEY = "fs.cosn.userinfo.appid";
    public static final String COSN_USERINFO_SECRET_ID_KEY = "fs.cosn.userinfo.secretId";
    public static final String COSN_USERINFO_SECRET_KEY_KEY = "fs.cosn.userinfo.secretKey";
    public static final String COSN_REGION_KEY = "fs.cosn.bucket.region";
    public static final String COSN_REGION_PREV_KEY = "fs.cosn.userinfo.region";
    public static final String COSN_ENDPOINT_SUFFIX_KEY = "fs.cosn.bucket.endpoint_suffix";
    public static final String COSN_ENDPOINT_SUFFIX_PREV_KEY = "fs.cosn.userinfo.endpoint_suffix";

    public static final String COSN_USE_HTTPS_KEY = "fs.cosn.useHttps";
    public static final boolean DEFAULT_USE_HTTPS = false;

    public static final String COSN_TMP_DIR = "fs.cosn.tmp.dir";
    public static final String DEFAULT_TMP_DIR = "/tmp/hadoop_cos";

    // upload checks, turn on default.
    public static final String COSN_UPLOAD_CHECKS_ENABLE_KEY = "fs.cosn.upload.checks.enable";
    public static final boolean DEFAULT_COSN_UPLOAD_CHECKS_ENABLE = true;

    public static final String COSN_UPLOAD_BUFFER_TYPE_KEY = "fs.cosn.upload.buffer";
    public static final String DEFAULT_UPLOAD_BUFFER_TYPE = "mapped_disk";

    public static final String COSN_UPLOAD_BUFFER_SIZE_KEY = "fs.cosn.upload.buffer.size";
    public static final String COSN_UPLOAD_BUFFER_SIZE_PREV_KEY = "fs.cosn.buffer.size";
    public static final int DEFAULT_UPLOAD_BUFFER_SIZE = 1073741824;       // default is 1GB

    public static final String COSN_BLOCK_SIZE_KEY = "fs.cosn.block.size";
    public static final long DEFAULT_BLOCK_SIZE = 8 * Unit.MB;

    public static final String COSN_MAX_RETRIES_KEY = "fs.cosn.maxRetries";
    public static final int DEFAULT_MAX_RETRIES = 200;
    public static final String COSN_RETRY_INTERVAL_KEY = "fs.cosn.retry.interval.seconds";
    public static final long DEFAULT_RETRY_INTERVAL = 3;

    public static final String UPLOAD_THREAD_POOL_SIZE_KEY = "fs.cosn.upload_thread_pool";
    public static final int DEFAULT_UPLOAD_THREAD_POOL_SIZE = Runtime.getRuntime().availableProcessors();

    public static final String COPY_THREAD_POOL_SIZE_KEY = "fs.cosn.copy_thread_pool";
    public static final int DEFAULT_COPY_THREAD_POOL_SIZE = Runtime.getRuntime().availableProcessors();

    public static final String THREAD_KEEP_ALIVE_TIME_KEY = "fs.cosn.threads.keep_alive_time";
    public static final long DEFAULT_THREAD_KEEP_ALIVE_TIME = 60L;

    public static final String READ_AHEAD_BLOCK_SIZE_KEY = "fs.cosn.read.ahead.block.size";
    public static final long DEFAULT_READ_AHEAD_BLOCK_SIZE = 1 * Unit.MB;
    public static final String READ_AHEAD_QUEUE_SIZE = "fs.cosn.read.ahead.queue.size";
    public static final int DEFAULT_READ_AHEAD_QUEUE_SIZE = 8;

    public static final String MAX_CONNECTION_NUM = "fs.cosn.max.connection.num";
    public static final int DEFAULT_MAX_CONNECTION_NUM = 2048;

<<<<<<< HEAD
    // 自定义域名
    public static final String CUSTOMER_DOMAIN = "fs.cosn.customer.domain";

    // 服务器端加密
=======
    //
>>>>>>> f389a5ae
    public static final String COSN_SERVER_SIDE_ENCRYPTION_ALGORITHM = "fs.cosn.server-side-encryption.algorithm";
    public static final String COSN_SERVER_SIDE_ENCRYPTION_KEY = "fs.cosn.server-side-encryption.key";
    public static final String BASE64_Pattern = "^([A-Za-z0-9+/]{4})*([A-Za-z0-9+/]{4}|[A-Za-z0-9+/]{3}=|[A-Za-z0-9" +
            "+/]{2}==)$";

    // traffic limit
    public static final String TRAFFIC_LIMIT = "fs.cosn.traffic.limit";
    // The default（-1）is unlimited. Considering the late expansion, the initial value is set -1.
    public static final int DEFAULT_TRAFFIC_LIMIT = -1;

    // checksum
    public static final String CRC64_CHECKSUM_ENABLED = "fs.cosn.crc64.checksum.enabled";
    public static final boolean DEFAULT_CRC64_CHECKSUM_ENABLED = false;

    public static final String HTTP_PROXY_IP = "fs.cosn.http.proxy.ip";
    public static final String HTTP_PROXY_PORT = "fs.cosn.http.proxy.port";
    public static final int DEFAULT_HTTP_PROXY_PORT = -1;
    public static final String HTTP_PROXY_USERNAME = "fs.cosn.http.proxy.username";
    public static final String HTTP_PROXY_PASSWORD = "fs.cosn.http.proxy.password";
}<|MERGE_RESOLUTION|>--- conflicted
+++ resolved
@@ -63,14 +63,8 @@
     public static final String MAX_CONNECTION_NUM = "fs.cosn.max.connection.num";
     public static final int DEFAULT_MAX_CONNECTION_NUM = 2048;
 
-<<<<<<< HEAD
-    // 自定义域名
     public static final String CUSTOMER_DOMAIN = "fs.cosn.customer.domain";
 
-    // 服务器端加密
-=======
-    //
->>>>>>> f389a5ae
     public static final String COSN_SERVER_SIDE_ENCRYPTION_ALGORITHM = "fs.cosn.server-side-encryption.algorithm";
     public static final String COSN_SERVER_SIDE_ENCRYPTION_KEY = "fs.cosn.server-side-encryption.key";
     public static final String BASE64_Pattern = "^([A-Za-z0-9+/]{4})*([A-Za-z0-9+/]{4}|[A-Za-z0-9+/]{3}=|[A-Za-z0-9" +
